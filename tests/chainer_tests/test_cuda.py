import unittest
import warnings

import numpy

import chainer
from chainer import cuda
from chainer import testing
from chainer.testing import attr


class TestDummyDeviceType(unittest.TestCase):

    def test_int(self):
        self.assertEqual(int(cuda.DummyDeviceType()), -1)

    def test_eq(self):
        self.assertEqual(cuda.DummyDeviceType(), cuda.DummyDeviceType())

    def test_ne(self):
        self.assertNotEqual(cuda.DummyDeviceType(), 1)


_builtins_available = False
try:
    import builtins
    _builtins_available = True
except ImportError:
    pass


class TestCuda(unittest.TestCase):

    def test_get_dummy_device(self):
        self.assertIs(cuda.get_device(), cuda.DummyDevice)

    def test_get_device_for_numpy_int(self):
        self.assertIs(cuda.get_device(numpy.int64(0)), cuda.DummyDevice)

    @attr.gpu
    def test_get_dummy_device_for_empty_array(self):
        x = cuda.cupy.array([]).reshape((0, 10))
        self.assertIs(cuda.get_device(x), cuda.DummyDevice)

    @attr.gpu
    def test_get_device_for_int(self):
        self.assertEqual(cuda.get_device(0), cuda.Device(0))

    @attr.gpu
    @unittest.skipUnless(_builtins_available,
                         'builtins module is not available')
    def test_get_device_for_builtin_int(self):
        # builtins.int is from future package and it is different
        # from builtin int/long on Python 2.
        self.assertEqual(cuda.get_device(builtins.int(0)), cuda.Device(0))

    @attr.gpu
    def test_get_device_for_device(self):
        device = cuda.get_device(0)
        self.assertIs(cuda.get_device(device), device)

    def test_to_gpu_unavailable(self):
        x = numpy.array([1])
        if not cuda.available:
            with self.assertRaises(RuntimeError):
                cuda.to_gpu(x)

<<<<<<< HEAD
=======
    def test_get_array_module_for_numpy(self):
        self.assertIs(cuda.get_array_module(numpy.array([])), numpy)
        self.assertIs(
            cuda.get_array_module(chainer.Variable(numpy.array([]))),
            numpy)

    @attr.gpu
    def test_get_array_module_for_cupy(self):
        self.assertIs(cuda.get_array_module(cuda.cupy.array([])), cuda.cupy)
        self.assertIs(
            cuda.get_array_module(chainer.Variable(cuda.cupy.array([]))),
            cuda.cupy)

    def test_empy_unavailable(self):
        if not cuda.available:
            with self.assertRaises(RuntimeError):
                with warnings.catch_warnings():
                    cuda.empty(())

    def test_empy_like_unavailable(self):
        x = numpy.array([1])
        if not cuda.available:
            with self.assertRaises(RuntimeError):
                with warnings.catch_warnings():
                    cuda.empty_like(x)

>>>>>>> e46bf632

@testing.parameterize(
    {'c_contiguous': True},
    {'c_contiguous': False},
)
class TestToCPU(unittest.TestCase):

    def setUp(self):
        self.x = numpy.random.uniform(-1, 1, (2, 3))

    def test_numpy_array(self):
        y = cuda.to_cpu(self.x)
        self.assertIs(self.x, y)  # Do not copy

    @attr.gpu
    def test_cupy_array(self):
        x = cuda.to_gpu(self.x)
        if not self.c_contiguous:
            x = cuda.cupy.asfortranarray(x)
        y = cuda.to_cpu(x)
        self.assertIsInstance(y, numpy.ndarray)
        numpy.testing.assert_array_equal(self.x, y)

    @attr.multi_gpu(2)
    def test_cupy_array2(self):
        with cuda.Device(0):
            x = cuda.to_gpu(self.x)
            if not self.c_contiguous:
                x = cuda.cupy.asfortranarray(x)
        with cuda.Device(1):
            y = cuda.to_cpu(x)
        self.assertIsInstance(y, numpy.ndarray)
        numpy.testing.assert_array_equal(self.x, y)

    @attr.gpu
    def test_numpy_array_async(self):
        y = cuda.to_cpu(self.x, stream=cuda.Stream())
        self.assertIsInstance(y, numpy.ndarray)
        self.assertIs(self.x, y)  # Do not copy

    @attr.gpu
    def test_cupy_array_async1(self):
        x = cuda.to_gpu(self.x)
        if not self.c_contiguous:
            x = cuda.cupy.asfortranarray(x)
        y = cuda.to_cpu(x, stream=cuda.Stream.null)
        self.assertIsInstance(y, numpy.ndarray)
        cuda.cupy.testing.assert_array_equal(self.x, y)

    @attr.multi_gpu(2)
    def test_cupy_array_async2(self):
        x = cuda.to_gpu(self.x, device=1)
        with x.device:
            if not self.c_contiguous:
                x = cuda.cupy.asfortranarray(x)
        y = cuda.to_cpu(x, stream=cuda.Stream.null)
        self.assertIsInstance(y, numpy.ndarray)
        cuda.cupy.testing.assert_array_equal(self.x, y)

    def test_variable(self):
        x = chainer.Variable(self.x)
        with self.assertRaises(TypeError):
            cuda.to_cpu(x)


class TestWorkspace(unittest.TestCase):

    def setUp(self):
        self.space = cuda.get_max_workspace_size()

    def tearDown(self):
        cuda.set_max_workspace_size(self.space)

    def test_size(self):
        size = 1024
        cuda.set_max_workspace_size(size)
        self.assertEqual(size, cuda.get_max_workspace_size())


@testing.parameterize(
    {'c_contiguous': True},
    {'c_contiguous': False},
)
class TestToGPU(unittest.TestCase):

    def setUp(self):
        self.x = numpy.random.uniform(-1, 1, (2, 3))
        if not self.c_contiguous:
            self.x = self.x.T

    @attr.gpu
    def test_numpy_array(self):
        y = cuda.to_gpu(self.x)
        self.assertIsInstance(y, cuda.ndarray)
        cuda.cupy.testing.assert_array_equal(self.x, y)

    @attr.gpu
    def test_cupy_array1(self):
        x = cuda.to_gpu(self.x)
        y = cuda.to_gpu(x)
        self.assertIsInstance(y, cuda.ndarray)
        self.assertIs(x, y)  # Do not copy

    @attr.multi_gpu(2)
    def test_cupy_array2(self):
        x = cuda.to_gpu(self.x, device=0)
        with x.device:
            if not self.c_contiguous:
                x = cuda.cupy.asfortranarray(x)
        y = cuda.to_gpu(x, device=1)
        self.assertIsInstance(y, cuda.ndarray)
        self.assertEqual(int(y.device), 1)

    @attr.gpu
    def test_numpy_array_async(self):
        y = cuda.to_gpu(self.x, stream=cuda.Stream.null)
        self.assertIsInstance(y, cuda.ndarray)
        cuda.cupy.testing.assert_array_equal(self.x, y)

    @attr.multi_gpu(2)
    def test_numpy_array_async2(self):
        y = cuda.to_gpu(self.x, device=1, stream=cuda.Stream.null)
        self.assertIsInstance(y, cuda.ndarray)
        cuda.cupy.testing.assert_array_equal(self.x, y)
        self.assertEqual(int(y.device), 1)

    @attr.multi_gpu(2)
    def test_numpy_array_async3(self):
        with cuda.Device(1):
            y = cuda.to_gpu(self.x, stream=cuda.Stream.null)
        self.assertIsInstance(y, cuda.ndarray)
        cuda.cupy.testing.assert_array_equal(self.x, y)
        self.assertEqual(int(y.device), 1)

    @attr.gpu
    def test_cupy_array_async1(self):
        x = cuda.to_gpu(self.x)
        if not self.c_contiguous:
            x = cuda.cupy.asfortranarray(x)
        y = cuda.to_gpu(x, stream=cuda.Stream())
        self.assertIsInstance(y, cuda.ndarray)
        self.assertIs(x, y)  # Do not copy
        cuda.cupy.testing.assert_array_equal(x, y)

    @attr.multi_gpu(2)
    def test_cupy_array_async2(self):
        x = cuda.to_gpu(self.x, device=0)
        with x.device:
            if not self.c_contiguous:
                x = cuda.cupy.asfortranarray(x)
        y = cuda.to_gpu(x, device=1, stream=cuda.Stream.null)
        self.assertIsInstance(y, cuda.ndarray)
        self.assertIsNot(x, y)  # Do copy
        cuda.cupy.testing.assert_array_equal(x, y)

    @attr.multi_gpu(2)
    def test_cupy_array_async3(self):
        with cuda.Device(0):
            x = cuda.to_gpu(self.x)
            if not self.c_contiguous:
                x = cuda.cupy.asfortranarray(x)
        with cuda.Device(1):
            y = cuda.to_gpu(x, stream=cuda.Stream.null)
        self.assertIsInstance(y, cuda.ndarray)
        self.assertIsNot(x, y)  # Do copy
        cuda.cupy.testing.assert_array_equal(x, y)

    def test_variable_cpu(self):
        x = chainer.Variable(self.x)
        with self.assertRaises(TypeError):
            cuda.to_cpu(x)


testing.run_module(__name__, __file__)<|MERGE_RESOLUTION|>--- conflicted
+++ resolved
@@ -65,8 +65,6 @@
             with self.assertRaises(RuntimeError):
                 cuda.to_gpu(x)
 
-<<<<<<< HEAD
-=======
     def test_get_array_module_for_numpy(self):
         self.assertIs(cuda.get_array_module(numpy.array([])), numpy)
         self.assertIs(
@@ -80,20 +78,6 @@
             cuda.get_array_module(chainer.Variable(cuda.cupy.array([]))),
             cuda.cupy)
 
-    def test_empy_unavailable(self):
-        if not cuda.available:
-            with self.assertRaises(RuntimeError):
-                with warnings.catch_warnings():
-                    cuda.empty(())
-
-    def test_empy_like_unavailable(self):
-        x = numpy.array([1])
-        if not cuda.available:
-            with self.assertRaises(RuntimeError):
-                with warnings.catch_warnings():
-                    cuda.empty_like(x)
-
->>>>>>> e46bf632
 
 @testing.parameterize(
     {'c_contiguous': True},
