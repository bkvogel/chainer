from __future__ import division

import numpy

from chainer.dataset import iterator
from chainer.iterators.order_samplers import ShuffleOrderSampler


class SerialIterator(iterator.Iterator):

    """Dataset iterator that serially reads the examples.

    This is a simple implementation of :class:`~chainer.dataset.Iterator`
    that just visits each example in either the order of indexes or a shuffled
    order.

    To avoid unintentional performance degradation, the ``shuffle`` option is
    set to ``True`` by default. For validation, it is better to set it to
    ``False`` when the underlying dataset supports fast slicing. If the
    order of examples has an important meaning and the updater depends on the
    original order, this option should be set to ``False``.

    This iterator saves ``-1`` instead of ``None`` in snapshots since some
    serializers do not support ``None``.

    Args:
        dataset: Dataset to iterate.
        batch_size (int): Number of examples within each batch.
        repeat (bool): If ``True``, it infinitely loops over the dataset.
            Otherwise, it stops iteration at the end of the first epoch.
        shuffle (bool): If ``True``, the order of examples is shuffled at the
            beginning of each epoch. Otherwise, examples are extracted in the
            order of indexes. If ``None`` and no ``order_sampler`` is given,
            the behavior is the same as the case with ``shuffle=True``.
        order_sampler (callable): A callable that generates the order
            of the indices to sample in the next epoch when a epoch finishes.
            This function should take two arguements: the current order
            and the current position of the iterator.
            This should return the next order. The size of the order
            should remain constant.
            This option cannot be used when ``shuffle`` is not ``None``.

    """

    def __init__(self, dataset, batch_size,
                 repeat=True, shuffle=None, order_sampler=None):
        self.dataset = dataset
        self.batch_size = batch_size
        self._repeat = repeat
        self._shuffle = shuffle

        if self._shuffle is not None:
            if order_sampler is not None:
                raise ValueError('`shuffle` is not `None` and a custom '
                                 '`order_sampler` is set. Please set '
                                 '`shuffle` to `None` to use the custom '
                                 'order sampler.')
            else:
                if self._shuffle:
                    order_sampler = ShuffleOrderSampler()
        else:
            if order_sampler is None:
                order_sampler = ShuffleOrderSampler()
        self.order_sampler = order_sampler

        self.reset()

    def __next__(self):
        if not self._repeat and self.epoch > 0:
            raise StopIteration

        self._previous_epoch_detail = self.epoch_detail

        i = self.current_position
        i_end = i + self.batch_size
        N = self._epoch_size

        if self._order is None:
            batch = self.dataset[i:i_end]
        else:
            batch = [self.dataset[index] for index in self._order[i:i_end]]

        if i_end >= N:
            if self._repeat:
                rest = i_end - N
                if self._order is not None:
                    new_order = self.order_sampler(self._order, i)
                    if len(self._order) != len(new_order):
                        raise ValueError('The size of order does not match '
                                         'the size of the previous order.')
                    self._order = new_order
                if rest > 0:
                    if self._order is None:
                        batch.extend(self.dataset[:rest])
                    else:
                        batch.extend([self.dataset[index]
                                      for index in self._order[:rest]])
                self.current_position = rest
            else:
                self.current_position = 0

            self.epoch += 1
            self.is_new_epoch = True
        else:
            self.is_new_epoch = False
            self.current_position = i_end

        return batch

    next = __next__

    @property
    def epoch_detail(self):
        return self.epoch + self.current_position / self._epoch_size

    @property
    def previous_epoch_detail(self):
        if self._previous_epoch_detail < 0:
            return None
        return self._previous_epoch_detail

    def serialize(self, serializer):
        self.current_position = serializer('current_position',
                                           self.current_position)
        self.epoch = serializer('epoch', self.epoch)
        self.is_new_epoch = serializer('is_new_epoch', self.is_new_epoch)
        if self._order is not None:
            try:
                serializer('order', self._order)
            except KeyError:
                serializer('_order', self._order)
        try:
            self._previous_epoch_detail = serializer(
                'previous_epoch_detail', self._previous_epoch_detail)
        except KeyError:
            # guess previous_epoch_detail for older version
            self._previous_epoch_detail = self.epoch + \
                (self.current_position - self.batch_size) / self._epoch_size
            if self.epoch_detail > 0:
                self._previous_epoch_detail = max(
                    self._previous_epoch_detail, 0.)
            else:
                self._previous_epoch_detail = -1.

    def reset(self):
        self.current_position = 0
        self.epoch = 0
        self.is_new_epoch = False

        # use -1 instead of None internally.
        self._previous_epoch_detail = -1.
<<<<<<< HEAD

    @property
    def repeat(self):
        return self._repeat
=======
        if self.order_sampler:
            self._order = self.order_sampler(
                numpy.arange(len(self.dataset)), 0)
        else:
            self._order = None

    @property
    def _epoch_size(self):
        if self._order is None:
            return len(self.dataset)
        else:
            return len(self._order)
>>>>>>> 361d3c21
<|MERGE_RESOLUTION|>--- conflicted
+++ resolved
@@ -149,12 +149,6 @@
 
         # use -1 instead of None internally.
         self._previous_epoch_detail = -1.
-<<<<<<< HEAD
-
-    @property
-    def repeat(self):
-        return self._repeat
-=======
         if self.order_sampler:
             self._order = self.order_sampler(
                 numpy.arange(len(self.dataset)), 0)
@@ -167,4 +161,7 @@
             return len(self.dataset)
         else:
             return len(self._order)
->>>>>>> 361d3c21
+
+    @property
+    def repeat(self):
+        return self._repeat