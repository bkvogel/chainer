--- conflicted
+++ resolved
@@ -521,18 +521,12 @@
         dilate (:class:`int` or pair of :class:`int` s):
             Dilation factor of filter applications.
             ``dilate=d`` and ``dilate=(d, d)`` are equivalent.
-<<<<<<< HEAD
         groups (:class:`int`): Number of groups of channels. If the number
             is greater than 1, input tensor :math:`W` is divided into some
             blocks by this value. For each tensor blocks, convolution
             operation will be executed independently. Input channel size
             :math:`c_I` and output channel size :math:`c_O` must be exactly
             divisible by this value.
-=======
-        groups (:class:`int`):
-            The number of groups to use grouped convolution.
-            The default is one, where grouped convolution is not used.
->>>>>>> 6bab773d
 
     Returns:
         ~chainer.Variable:
