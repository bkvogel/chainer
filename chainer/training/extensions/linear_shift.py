--- conflicted
+++ resolved
@@ -47,17 +47,10 @@
         self._update_value(optimizer, value)
 
     def __call__(self, trainer):
-<<<<<<< HEAD
-        optimizer = self._get_optimizer(trainer)
-        value = self._compute_next_value()
-        self._update_value(optimizer, value)
-        self._t += 1
-=======
         self._t += 1
         optimizer = self._get_optimizer(trainer)
         value = self._compute_next_value()
         self._update_value(optimizer, value)
->>>>>>> c78c4199
 
     def serialize(self, serializer):
         self._t = serializer('_t', self._t)
