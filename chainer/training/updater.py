--- conflicted
+++ resolved
@@ -289,12 +289,9 @@
             in_arrays_list[key] = self.converter(
                 batch[i::n], self._devices[key])
 
-<<<<<<< HEAD
-=======
         for model in six.itervalues(self._models):
             model.cleargrads()
 
->>>>>>> 883ca7d7
         losses = []
         for model_key, model in six.iteritems(self._models):
             in_arrays = in_arrays_list[model_key]
@@ -311,8 +308,9 @@
                 in_vars = variable.Variable(in_arrays)
                 losses.append(loss_func(in_vars))
 
+        # For _uninitialized_params
         for model in six.itervalues(self._models):
-            model.zerograds()
+            model.cleargrads()
 
         for loss in losses:
             loss.backward()
