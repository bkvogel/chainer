import collections
import copy
import heapq
import traceback
import warnings
import weakref

import numpy
import six

import chainer
from chainer import cuda
from chainer import initializers
from chainer.initializers import constant
from chainer import utils


def _check_grad_type(func, x, gx):
    def make_message(message):
        if func:
            detail = 'Function `{0}` ({1}) has a bug.\n'.format(
                type(func).__name__, func.label)

            stack = func.stack
            if stack:
                detail += 'Stacktrace of the function is below:\n'
                for line in traceback.format_list(func._stack):
                    detail += line

            detail += '''
Please report this error to the issue tracker with the stack trace,
the information of your environment, and your script:
https://github.com/pfnet/chainer/issues/new.
'''.format(type(func).__name__, func.label)

        else:
            detail = ''

        detail += message
        return detail

    if x.data is None or gx is None:
        # ``x.data is None`` implies that the data array is not retained
        return
    if not isinstance(gx, type(x.data)):
        msg = ('Type of data and grad mismatch\n%s != %s' %
               (type(x.data), type(gx)))
        raise TypeError(make_message(msg))
    if gx.dtype != x.data.dtype:
        msg = ('Dtype of data and grad mismatch\n%s != %s' %
               (x.data.dtype, gx.dtype))
        raise TypeError(make_message(msg))
    if gx.shape != x.data.shape:
        msg = ('Shape of data and grad mismatch\n%s != %s' %
               (x.data.shape, gx.shape))
        raise ValueError(make_message(msg))


def variable_repr(var):
    """Return the string representation of a variable.

    Args:
        var (~chainer.Variable): Input Variable.
    .. seealso:: numpy.array_repr
    """
    xp = cuda.get_array_module(var)
    if xp is numpy:
        arr = var.data
    else:
        arr = var.data.get()

    if var.name:
        prefix = 'variable ' + var.name
    else:
        prefix = 'variable'

    if arr.size > 0 or arr.shape == (0,):
        lst = numpy.array2string(arr, None, None, None, ', ', prefix + '(')
    else:  # show zero-length shape unless it is (0,)
        lst = '[], shape=%s' % (repr(arr.shape),)
    return '%s(%s)' % (prefix, lst)


def variable_str(var):
    """Return the string representation of a variable.

    Args:
        var (~chainer.Variable): Input Variable.
    .. seealso:: numpy.array_str
    """
    xp = cuda.get_array_module(var)
    if xp is numpy:
        arr = var.data
    else:
        arr = var.data.get()
    if var.name:
        prefix = 'variable ' + var.name + '('
    else:
        prefix = 'variable('
    return (prefix + numpy.array2string(arr, None, None, None, ' ', prefix) +
            ')')


class VariableNode(object):

    """Node in the backward computational graph representing a variable.

    This object represents a variable node in a computational graph. The node
    is used in error backpropagation (a.k.a. backprop) to determine which
    gradient to be passed to each function.

    A variable node is held by the corresponding :class:`Variable` object,
    which is managed by users. :class:`Function` objects that take the variable
    as an input also hold references to the variable node.

    Note that the node does not hold a reference to the corresponding data
    array in general. The data array is actually accessible by the node in the
    following cases.

    1. If there exists a :class:`Variable` object that holds a reference to the
       variable node, the variable node holds a weak reference to the variable
       object, and thus the data array is accessible via the weak reference.
    2. If :meth:`retain_data` is called, the node holds a reference to the data
       array. It is mainly called by a function that needs the input or output
       data array in its backprop procedure. See :meth:`Function.retain_inputs`
       and :meth:`Function.retain_outputs` for more details.

    Users usually do not need to touch this variable node object. The
    computational graph is automatically managed by Chainer, and any interface
    that is beneficial for users is also provided by :class:`Variable`.

    Args:
        variable (Variable): The corresponding variable object.

    Attributes:
        dtype: Data type of the data array.
        shape: Shape of the data array.
        name (str): Name of the variable node.

    """

    def __init__(self, variable, grad=None):
        self._variable = weakref.ref(variable)
        self._creator = None
        self._data = None
        self._rank = 0
        self.name = variable.name
        self._requires_grad = variable.requires_grad

        vdata = variable.data
        self._set_data_type(vdata)

        self.grad = grad

    @property
    def creator(self):
        """Function node that created this variable node."""
        return self._creator

    @property
    def data(self):
        """Data array of the corresponding variable.

        If the data is not available, it returns ``None``.

        """
        return self._data

    @data.setter
    def data(self, d):
        self._data = d
        self._set_data_type(d)

    @property
    def grad(self):
        """Gradient array of the corresponding variable."""
        return self._grad

    @grad.setter
    def grad(self, g):
        _check_grad_type(None, self, g)
        self._grad = g

    @property
    def label(self):
        """Short text that represents the variable node."""
        if self.shape == ():
            return str(self.dtype)
        return '(%s), %s' % (', '.join(map(str, self.shape)),
                             str(self.dtype))

    @property
    def rank(self):
        return self._rank

    @property
    def requires_grad(self):
        """It indicates that ``grad`` will be set in backward calculation."""
        return self._requires_grad

    def set_creator(self, creator):
        """Sets a :class:`Function` object that created this node.

        Args:
            creator (Function): Function object that created this node.

        """
        self._creator = creator
        self._rank = creator.rank + 1

    def unchain(self):
        """Deletes the reference to the creator of this variable node."""
        self._creator = None

    def retain_data(self):
        """Lets the node hold a reference to the underlying data array.

        This method gets the data array of the corresponding variable and keeps
        it. If the weak reference to the corresponding variable is dead, it
        raises an error.

        """
        variable = self._variable()
        if variable is not None:
            self.data = variable.data
        else:
            raise RuntimeError('cannot retain variable data: the variable has '
                               'been already released')

    def _set_data_type(self, d):
        if d is None:
            self.dtype = None
            self.shape = None
        else:
            self.dtype = d.dtype
            self.shape = d.shape

    def _set_grad_with_check(self, g, func, var):
        _check_grad_type(func, var, g)
        self._grad = g


class Variable(object):

    """Array with a structure to keep track of computation.

    Every variable holds a data array of type either :class:`numpy.ndarray` or
    :class:`cupy.ndarray`.

    A variable object holds a data array and a :class:`VariableNode` object of
    a computational graph. If the variable is constructed by the user, the node
    is _root_ and does not hold any parent. If the variable is constructed by a
    :class:`Function` object, the node holds a reference to its parent called
    `creator`. This reference is used in backpropagation to backtrack the
    graph.

    Users can disable (resp. enable) this chaining behavior by calling
    :func:`~chainer.no_backprop_mode` (resp.
    :func:`~chainer.force_backprop_mode`).
    In the former context, a variable never creates a computational graph,
    whereas in the latter context, it is forced to create.

    Args:
        data (numpy.ndarray or cupy.ndarray): Initial data array.
        name (str): Name of the variable.
<<<<<<< HEAD
        grad (numpy.ndarray or cupy.ndarray): Initial gradient array.
=======
        grad (array): Initial gradient array.
        requires_grad (bool): Boolean indicating whether ``grad`` will be set
            in backward calculation.
>>>>>>> e6c11046

    Attributes:
        data: Data array of type either :class:`numpy.ndarray` or
            :class:`cupy.ndarray`. If it is None, the variable is left in an
            uninitialized state.
        grad: Gradient array.
        creator: The function who creates this variable. It is ``None`` if the
            variable is not created by any function.

    """

    def __init__(self, data=None, name=None, grad=None, requires_grad=True):
        if (data is not None and
                not isinstance(data, (numpy.ndarray, cuda.ndarray))):
            msg = '''numpy.ndarray or cuda.ndarray are expected.
Actual: {0}'''.format(type(data))
            raise TypeError(msg)

        # Use a list as a data structure to hold the data array indirectly to
        # abstract its initialized/uninitialized state.
        self._data = [data]
        self._requires_grad = requires_grad
        self.name = name
        self._node = VariableNode(self, grad)

    def __copy__(self):
        return self._copy_to(Variable())

    def _copy_to(self, target):
        target.__dict__ = copy.copy(self.__dict__)
        target._node = VariableNode(target)
        return target

    def __reduce__(self):
        return Variable, (self.data, self.name, self._node._grad,
                          self._requires_grad)

    def __repr__(self):
        return variable_repr(self)

    def __str__(self):
        return variable_str(self)

    def summary(self):
        if self.name:
            return '<variable %s>' % self.name
        else:
            return '<variable at 0x%x>' % id(self)

    def debug_print(self):
        """Display a summary of the stored data and location of the Variable"""

        msg = """{summary}
- device: {device}
- backend: {background}
- shape: {shape}
- dtype: {dtype}
- statistics: {stats}
- grad: {grad}"""

        stats_msg = 'mean={0:.8f}, std={1:.8f}'

        try:
            device = self.data.device
        except AttributeError:
            device = 'CPU'

        with cuda.get_device(self.data) as dev:
            xp = numpy if int(dev) == -1 else cuda.cupy

            if self.grad is None:
                grad = None
            elif xp.all(self.grad == 0):
                grad = 0
            else:
                grad = stats_msg.format(float(xp.mean(self.grad)),
                                        float(xp.std(self.grad)))

            stats = stats_msg.format(float(xp.mean(self.data)),
                                     float(xp.std(self.data)))

        return msg.format(summary=self.summary(),
                          grad=grad, shape=self.data.shape,
                          background=type(self.data),
                          dtype=self.data.dtype, device=device,
                          stats=stats)

    def __pos__(self):
        return self

    def __len__(self):
        """Returns the first dimension of the data array.

        Returns:
            int: Number of the first dimension of the data array.

        """
        return len(self.data)

    @property
    def label(self):
        """Short text that represents the variable."""
        return self._node.label

    @property
    def creator(self):
        return self._node._creator

    @property
    def data(self):
        return self._data[0]

    @data.setter
    def data(self, d):
        self._data[0] = d
        self._node._set_data_type(d)

    @property
    def grad(self):
        return self._node._grad

    @grad.setter
    def grad(self, g):
        self._node._set_grad_with_check(g, None, self)

    @property
    def shape(self):
        return self.data.shape

    @property
    def ndim(self):
        return self.data.ndim

    @property
    def size(self):
        return self.data.size

    @property
    def dtype(self):
        return self.data.dtype

    @property
    def rank(self):
        return self._node.rank

    @property
    def node(self):
        return self._node

    @property
    def requires_grad(self):
        """It indicates that ``grad`` will be set in backward calculation."""
        return self._requires_grad

    def to_cpu(self):
        """Copies the data and gradient arrays to CPU."""
        if self.data is None:
            return

        self._data = [cuda.to_cpu(self.data)]
        # ensure that the node tracks the device migration
        node = self._node
        if node._data is not None:
            node.retain_data()
        if node._grad is not None:
            node._grad = cuda.to_cpu(node._grad)

    def to_gpu(self, device=None):
        """Copies the data and gradient arrays to specified GPU.

        Args:
            device: Target device specifier. If omitted, the current device is
                used.

        """
        if self.data is None:
            return

        with cuda.get_device(device):
            self._data = [cuda.to_gpu(self.data)]
            # ensure that the node tracks the device migration
            node = self._node
            if node._data is not None:
                node.retain_data()
            if node._grad is not None:
                node._grad = cuda.to_gpu(node._grad)

    def cleargrad(self):
        """Clears the gradient array."""
        self._node._grad = None

    def zerograd(self):
        """Initializes the gradient array by zeros.

        .. deprecated:: v1.15
           Use :meth:`cleargrad` instead.

        """
        warnings.warn(
            'Variable.zerograd is deprecated. Use Variable.cleargard instead.',
            DeprecationWarning)

        if self.data is None:
            return

        with cuda.get_device(self.data) as dev:
            node = self._node
            if node._grad is None:
                xp = numpy if int(dev) == -1 else cuda.cupy
                node._grad = xp.zeros_like(self.data)
            else:
                node._grad.fill(0)

    def copydata(self, var):
        """Copies the data array from given source variable.

        This method copies the data array from given variable to this variable.
        The copy is done even if the arrays reside on different devices,
        including across the host and a GPU device. If this variable has an
        uninitialized data array, this method initializes it by the data array
        of the given variable. Similarly, if the given variable has an
        uninitialized data array, this method initializes it by the data array
        of this variable (``self``). If both are uninitialized, this method
        does nothing.

        Args:
            var (Variable): Source variable.

        """
        src = var.data
        dst = self.data
        if src is None:
            if dst is None:
                return
            var.initialize(self.shape)
            src = var.data
        elif dst is None:
            self.initialize(src.shape)
            dst = self.data
        src_xp = cuda.get_array_module(src)
        dst_xp = cuda.get_array_module(dst)
        if dst_xp is src_xp:
            dst_xp.copyto(dst, src)
        elif dst_xp is numpy:
            dst_xp.copyto(dst, src.get())
        else:
            dst.set(src)

    def addgrad(self, var):
        """Accumulates the gradient array from given source variable.

        This method adds the gradient of a given variable to the gradient of
        this variable. The accumulation is even done across the host and
        different devices. If this variable has uninitialized data/grad arrays,
        this method initializes it with the shape of the given varaible and
        then accumulates the gradient.

        Args:
            var (Variable): Source variable.

        """
        src = var._node._grad
        if src is None:
            return

        if self.data is None:
            self.initialize(var.shape)
        dst = self._node._grad

        src_dev = cuda.get_device(src)
        dst_dev = cuda.get_device(self.data)

        if src_dev.id == dst_dev.id:
            with dst_dev:
                if dst is None:
                    xp = cuda.get_array_module(src)
                    self._node.grad = xp.copy(src)
                else:
                    dst += src
            return

        if dst_dev.id < 0:
            src_grad = cuda.to_cpu(src)
        else:
            src_grad = cuda.to_gpu(src, device=dst_dev)

        if dst is None:
            self._node.grad = src_grad
        else:
            with dst_dev:
                dst += src_grad

    def set_creator(self, gen_func):
        """Notifies the variable that the given function is its creator.

        Args:
            gen_func (Function): Function object that creates this variable as
                one of its outputs.

        """
        self._node.set_creator(gen_func)

    def backward(self, retain_grad=False):
        """Runs error backpropagation (a.k.a. backprop) from this variable.

        On backprop, :meth:`Function.backward` is called on each
        :class:`Function` object appearing in the backward graph starting from
        this variable. The backward graph is represented by backward references
        from variable nodes to their creators, and from functions to their
        input variable nodes. The backprop stops at all root nodes. Some
        functions set ``None`` as gradients of some inputs, where further
        backprop does not take place at such inputs.

        This method uses :data:`grad` as the initial error array. User can
        manually set a gradient array before calling this method. If
        :data:`data` contains only one element (i.e., it is scalar) and
        :data:`grad` is ``None``, then this method automatically complements
        1.0 as the initial error. This is useful on starting backprop from
        some scalar loss value.

        Args:
            retain_grad (bool): If ``True``, the gradient arrays of all
                intermediate variables are kept. Otherwise, :data:`grad` of the
                intermediate variables are set to ``None`` on appropriate
                timing, which may reduce the maximum memory consumption.

                In most cases of training some models, the purpose of backprop
                is to compute gradients of parameters, not of all variables,
                and therefore it is recommended to set this flag ``False``.

        """
        if self.creator is None:
            return
        initial_device = None
        if cuda.available and isinstance(self.data, cuda.cupy.ndarray):
            try:
                initial_device = cuda.Device()
            except cuda.cupy.cuda.runtime.CUDARuntimeError as e:
                if e.status != 38:  # cudaErrorNoDevice
                    raise

        is_debug = chainer.is_debug()

        cand_funcs = []
        seen_set = set()
        seen_vars = set()
        need_copy = set()

        # Initialize error by 1, if this is a loss variable
        if self.data.size == 1 and self.grad is None:
            with cuda.get_device(self.data) as device:
                if device is cuda.DummyDevice:
                    self.grad = numpy.ones_like(self.data)
                else:
                    self.grad = cuda.cupy.ones_like(self.data)

        def add_cand(cand):
            if cand not in seen_set:
                # Negate since heapq is min-heap
                heapq.heappush(cand_funcs, (-cand.rank, len(seen_set), cand))
                seen_set.add(cand)

        add_cand(self.creator)

        while cand_funcs:
            _, _, func = heapq.heappop(cand_funcs)
            outputs = [y() for y in func.outputs]  # access via weak ref

            in_data = tuple([x.data for x in func.inputs])
            out_grad = tuple([None if y is None else y.grad for y in outputs])
            hooks = chainer.get_function_hooks()
            if func._n_local_function_hooks != 0:
                hooks = collections.OrderedDict(hooks)
                hooks.update(func.local_function_hooks)

            cuda.get_device(*(in_data + out_grad)).use()
            for hook in six.itervalues(hooks):
                hook.backward_preprocess(func, in_data, out_grad)
            gxs = func.backward(in_data, out_grad)
            assert len(gxs) == len(in_data)
            for hook in six.itervalues(hooks):
                hook.backward_postprocess(func, in_data, out_grad)

            if is_debug:
                for gx in gxs:
                    if gx is None:
                        continue
                    cuda.get_device(gx).use()
                    if cuda.get_array_module(gx).isnan(gx).any():
                        msg = 'NaN is detected on backward computation'
                        raise RuntimeError(msg)

            if not retain_grad:
                for y in outputs:
                    if y is not None and y is not self.node:
                        y.grad = None
            for x, gx in zip(func.inputs, gxs):
                if gx is None:
                    continue
                if not x.requires_grad:
                    continue

                _check_grad_type(func, x, gx)

                # Accumulate the gradient to x. It is a bit tricky to handle
                # branches and parameter gradient accumulation correctly.
                id_x = id(x)
                if x.creator is None:  # leaf
                    if x._grad is None:
                        x.grad = gx
                        need_copy.add(id_x)
                    else:
                        cuda.get_device(gx).use()
                        if id_x in need_copy:
                            x.grad = utils.force_array(x._grad + gx)  # copy
                            need_copy.remove(id_x)
                        else:
                            x._grad += gx
                else:  # not a leaf
                    add_cand(x.creator)
                    if id_x not in seen_vars:  # 1st visit
                        x.grad = gx
                        seen_vars.add(id_x)
                        need_copy.add(id_x)
                    else:
                        cuda.get_device(gx).use()
                        if id_x in need_copy:  # 2nd visit
                            x.grad = utils.force_array(gx + x._grad)  # copied
                            need_copy.remove(id_x)
                        else:  # 3rd or later visit
                            x._grad += gx
            del gxs  # to reduce memory usage
            if initial_device is not None:
                initial_device.use()

    def reshape(self, *shape):
        """Returns a variable of a different shape and the same content.

        .. seealso::
           :func:`chainer.functions.reshape` for full documentation,

        """
        if len(shape) == 1 and isinstance(shape[0], (tuple, list)):
            shape = shape[0]
        return chainer.functions.reshape(self, shape)

    def transpose(self, *axes):
        """Permute the dimensions of an input variable without copy.

        .. seealso::
           :func:`chainer.functions.transpose` for full documentation.

        """
        if len(axes) == 1 and (isinstance(axes[0], (tuple, list)) or
                               axes[0] is None):
            axes = axes[0]
        return chainer.functions.transpose(self, axes)

    def unchain(self):
        """Deletes the reference to the creator of this variable.

        This method deletes the reference to the creator from the corresponding
        variable node. Unlike :meth:`unchain_backward`, it does not backtrack
        the graph.

        """
        self._node.unchain()

    def unchain_backward(self):
        """Deletes references between variable nodes and functions backward.

        After this method completes, intermediate variable nodes and functions
        that are not referenced from anywhere are deallocated by reference
        count GC. Also this variable itself deletes the reference to its
        creator function from the node, i.e. the node becomes root in the
        computation graph. It indicates that backprop after unchaining stops at
        this variable. This behavior is useful to implement truncated BPTT.

        """
        cand_funcs = []
        seen_set = set()

        def add_cand(cand):
            if cand is not None and cand not in seen_set:
                cand_funcs.append(cand)
                seen_set.add(cand)

        add_cand(self.creator)

        while cand_funcs:
            func = cand_funcs.pop()
            for var in func.inputs:
                add_cand(var.creator)
            func.unchain()

    def retain_data(self):
        """Lets the corresponding variable node keep the underlying array."""
        self._node.data = self._data[0]

    def __lt__(self, other):
        raise NotImplementedError()

    def __le__(self, other):
        raise NotImplementedError()

    def __eq__(self, other):
        raise NotImplementedError()

    def __ne__(self, other):
        raise NotImplementedError()

    def __gt__(self, other):
        raise NotImplementedError()

    def __ge__(self, other):
        raise NotImplementedError()

    def __nonzero__(self):
        raise NotImplementedError()

    def __bool__(self):
        raise NotImplementedError()

    def __hash__(self):
        return super(Variable, self).__hash__()

    __array_priority__ = 200


class Parameter(Variable):

    """Parameter variable that can be registered to a link.

    Parameter is a subclass of :class:`Variable`. It almost behaves as same
    as a usual variable except that a parameter can be registered to a
    :class:`~chainer.Link` object just by substituting it to an attribute of
    the link.

    Parameter also supports an initialization by an initializer. It can have
    two initializers: one for the data array, and the other for the gradient
    array. The initializer only specifies the way of filling the elements of
    these arrays, and the shape information is specified at the initialization
    point.

    When a link that the parameter has been registered to is passed to an
    :class:`~chainer.GradientMethod`, an update rule is set to the parameter.
    This update rule specifies how to update the data array of the parameter
    using its gradient array.

    Args:
        initializer (~chainer.Initializer or numpy.ndarray or cupy.ndarray):
            Initializer of the data array. If ``shape`` is given, this
            initializer is immediately used to initialize the data array.
            Otherwise, if it is an array, it is immediately used as the data
            array, and otherwise the data array is left uninitialized and will
            be initialized by this initializer in :meth:`initialize`. It can
            also be a scalar, in which case the data array will be filled by
            this scalar. Note that float32 is used in this case.
        shape (int or tuple of int or None): Shape of the parameter. If it is
            omitted, the initialization is deferred to the call of
            :meth:`initialize`.
        name (str): Name of the parameter.

    Attributes:
        initializer: Initializer of the data array. It is used for
            initializing the data array of an uninitialized variable.
        update_rule: :class:`~chainer.optimizer.UpdateRule` instance that
            updates this variable as a parameter. This argument is set to
            :attr:`update_rule`.

    """

    initializer = None
    _grad_initializer = None
    _initial_device = -1

    def __init__(self, initializer=None, shape=None, name=None):
        if initializer is None:
            initializer = constant.NaN()
        elif numpy.isscalar(initializer):
            initializer = constant.Constant(initializer)
        if shape is None:
            if isinstance(initializer, (numpy.ndarray, cuda.ndarray)):
                # parameter initialized by the initial array
                super(Parameter, self).__init__(initializer, name=name)
            else:
                # uninitialized parameter
                super(Parameter, self).__init__(name=name)
                self.initializer = initializer
                dtype = getattr(initializer, 'dtype', numpy.float32)
                self._grad_initializer = constant.NaN(dtype)
        else:
            # parameter initialized with a given shape
            if isinstance(initializer, (numpy.ndarray, cuda.ndarray)):
                initializer = constant.Constant(initializer)
            data = initializers.generate_array(initializer, shape, numpy)
            grad = numpy.full_like(data, numpy.nan)
            super(Parameter, self).__init__(data, name=name, grad=grad)

        self.update_rule = None

    def __copy__(self):
        return self._copy_to(Parameter())

    def __reduce__(self):
        return _recover_parameter, (self.data, self.name, self.grad,
                                    self.initializer, self.update_rule)

    def to_cpu(self):
        super(Parameter, self).to_cpu()
        if self.data is None:
            self._initial_device = -1

    def to_gpu(self, device=None):
        super(Parameter, self).to_gpu(device)
        if self.data is None:
            if device is None:
                device = cuda.Device().id
            self._initial_device = device

    def cleargrad(self):
        super(Parameter, self).cleargrad()
        if self.data is None:
            self._grad_initializer = None

    def zerograd(self):
        super(Parameter, self).zerograd()
        if self.data is None:
            dtype = getattr(self.initializer, 'dtype', None)
            self._grad_initializer = initializers.Zero(dtype)

    def initialize(self, shape):
        """Initializes the uninitialized variable.

        Uninitialized variable is a variable created with the data array set to
        None. This method creates and initializes the data array. The shape of
        the variable can be left unknown until this method is called.

        Args:
            shape (tuple of int): Shape of the data array.

        """
        data = initializers.generate_array(self.initializer, shape, numpy)

        ginit = self._grad_initializer
        grad = None if ginit is None else initializers.generate_array(
            ginit, shape, numpy)

        if self._initial_device >= 0:
            data = cuda.to_gpu(data, device=self._initial_device)
            if grad is not None:
                grad = cuda.to_gpu(grad, device=self._initial_device)

        self._data[0] = data
        self._node._grad = grad

    def update(self):
        """Updates the data array using the gradient and the update rule.

        This method updates the parameter using the attached update rule.

        """
        if self.update_rule is not None:
            self.update_rule.update(self)


def _recover_parameter(data, name, grad, initializer, update_rule):
    p = Parameter(initializer=initializer, name=name)
    p.data = data
    p.grad = grad
    p.update_rule = update_rule
    return p<|MERGE_RESOLUTION|>--- conflicted
+++ resolved
@@ -263,13 +263,9 @@
     Args:
         data (numpy.ndarray or cupy.ndarray): Initial data array.
         name (str): Name of the variable.
-<<<<<<< HEAD
         grad (numpy.ndarray or cupy.ndarray): Initial gradient array.
-=======
-        grad (array): Initial gradient array.
         requires_grad (bool): Boolean indicating whether ``grad`` will be set
             in backward calculation.
->>>>>>> e6c11046
 
     Attributes:
         data: Data array of type either :class:`numpy.ndarray` or
