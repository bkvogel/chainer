import collections
import contextlib
import copy
import warnings

import numpy
import six

<<<<<<< HEAD
import chainer
from chainer import cuda
=======
from chainer.backends import cuda
>>>>>>> 1bc30968
from chainer import initializers
from chainer import variable


def _is_shape(value):
    if value is None:
        return True
    elif isinstance(value, collections.Sequence):
        try:
            return all(int(x) for x in value)
        except TypeError:
            return False
    try:
        return int(value)
    except TypeError:
        return False


def _ensure_shape_dtype(value):
    # Return value paired with dtype FP32 if it is a shape.
    if _is_shape(value):
        return value, 'f'
    # Otherwise, returns it with assuming a shape-dtype pair.
    else:
        return value


class Link(object):

    """Building block of model definitions.

    Link is a building block of neural network models that support various
    features like handling parameters, defining network fragments,
    serialization, etc.

    Link is the primitive structure for the model definitions. It supports
    management of parameter variables and *persistent values* that should be
    incorporated to serialization.

    Parameter is an instance of :class:`~chainer.Parameter` registered to a
    link. A :class:`~chainer.Parameter` object can be registered as a
    parameter of the link by assigning it to an attribute within *an
    initialization scope*, which is a code surrounded by a
    :meth:`init_scope` context manager using the ``with`` statement.

    Persistent values are arrays, scalars, or any other serializable values
    registered via :meth:`register_persistent` or :meth:`add_persistent`.

    .. note::
       Whereas arbitrary serializable objects can be registered as persistent
       values, it is strongly recommended to just register values that should
       be treated as results of learning. A typical example of persistent
       values is ones computed during training and required for testing, e.g.
       running statistics for batch normalization.

    Parameters and persistent values are referred by their names. They can be
    accessed as attributes of the links. Link class itself manages the lists
    of names of parameters and persistent values to distinguish parameters and
    persistent values from other attributes.

    Link can be composed into more complex models. This composition feature is
    supported by child classes like :class:`Chain` and :class:`ChainList`. One
    can create a chain by combining one or more links. See the documents for
    these classes for details.

    As noted above, Link supports the serialization protocol of the
    :class:`~chainer.Serializer` class. **Note that only parameters and
    persistent values are saved and loaded.** Other attributes are considered
    as a part of user program (i.e. a part of network definition). In order to
    construct a link from saved file, other attributes must be identically
    reconstructed by user codes.

    .. admonition:: Example

       This is a simple example of custom link definition. Chainer itself also
       provides many links defined under the :mod:`~chainer.links` module. They
       might serve as examples, too.

       Consider we want to define a simple primitive link that implements a
       fully-connected layer based on the :func:`~functions.linear` function.
       Note that this function takes input units, a weight variable, and a bias
       variable as arguments. Then, the fully-connected layer can be defined as
       follows::

          import chainer
          import chainer.functions as F
          from chainer import initializers
          import numpy as np

          class LinearLayer(chainer.Link):

              def __init__(self, n_in, n_out):
                  super(LinearLayer, self).__init__()
                  with self.init_scope():
                      self.W = chainer.Parameter(
                          initializers.Normal(), (n_out, n_in))
                      self.b = chainer.Parameter(
                          initializers.Zero(), (n_out,))

              def __call__(self, x):
                  return F.linear(x, self.W, self.b)

       This example shows that a user can define arbitrary parameters and use
       them in any methods. Links typically implement the ``__call__``
       operator, although they can also provide other methods to implement the
       forward propagation.

    Args:
        params: *(deprecated since v2.0.0)* Names, shapes, and optional dtypes
            of initial parameters. The keywords are used as the parameter
            names and the corresponding values consist either of the shape or
            a tuple of shape and a dtype ``(shape, dtype)``. If only the shape
            is supplied, the default dtype will be used.

    Attributes:
        ~Link.name (str): Name of this link, given by the parent chain (if
            exists).

    """

    def __init__(self, **params):
        self._params = set()
        self._persistent = set()
        self._cpu = True
        self._device_id = None
        self._within_init_scope = False
        self.name = None

        for name, value in six.iteritems(params):
            # Note: deprecation warning will be raised in add_param
            shape, dtype = _ensure_shape_dtype(value)
            self.add_param(name, shape, dtype=dtype)

    @property
    def xp(self):
        """Array module for this link.

        Depending on which of CPU/GPU this link is on, this property returns
        :mod:`numpy` or :mod:`cupy`.

        """
        return numpy if self._cpu else cuda.cupy

    @property
    def within_init_scope(self):
        """True if the current code is inside of an initialization scope.

        See :meth:`init_scope` for the details of the initialization scope.

        """
        return getattr(self, '_within_init_scope', False)

    @contextlib.contextmanager
    def init_scope(self):
        """Creates an initialization scope.

        This method returns a context manager object that enables registration
        of parameters (and links for :class:`~chainer.Chain`) by an assignment.
        A :class:`~chainer.Parameter` object can be automatically registered
        by assigning it to an attribute under this context manager.

        .. admonition:: Example

           In most cases, the parameter registration is done in the
           initializer method. Using the ``init_scope`` method, we can
           simply assign a :class:`~chainer.Parameter` object to register
           it to the link.

           .. code-block:: python

              class MyLink(chainer.Link):
                  def __init__(self):
                      super().__init__()
                      with self.init_scope():
                          self.W = chainer.Parameter(0, (10, 5))
                          self.b = chainer.Parameter(0, (5,))

        """
        old_flag = self.within_init_scope
        self._within_init_scope = True
        try:
            yield
        finally:
            self._within_init_scope = old_flag

    def __setattr__(self, name, value):
        if self.within_init_scope and isinstance(value, variable.Parameter):
            value.name = name
            if not self._cpu:
                value.to_gpu(self._device_id)
            self._params.add(name)
            self._persistent.discard(name)
        super(Link, self).__setattr__(name, value)

    def __delattr__(self, name):
        self._params.discard(name)
        self._persistent.discard(name)
        super(Link, self).__delattr__(name)

    def add_param(self, name, shape=None, dtype=numpy.float32,
                  initializer=None):
        """Registers a parameter to the link.

        .. deprecated:: v2.0.0

           Assign a :class:`~chainer.Parameter` object directly to an
           attribute within :meth:`~chainer.Link.init_scope` instead.
           For example, the following code

           .. code-block:: python

               link.add_param('W', shape=(5, 3))

           can be replaced by the following assignment.

           .. code-block:: python

               with link.init_scope():
                   link.W = chainer.Parameter(None, (5, 3))

           The latter is easier for IDEs to keep track of the attribute's
           type.

        Args:
            name (str): Name of the parameter. This name is also used as the
                attribute name.
            shape (int or tuple of ints): Shape of the parameter array. If it
                is omitted, the parameter variable is left uninitialized.
            dtype: Data type of the parameter array.
            initializer: If it is not ``None``, the data is initialized with
                the given initializer. If it is an array, the data is directly
                initialized by it. If it is callable, it is used as a weight
                initializer. Note that in these cases, ``dtype`` argument is
                ignored.

        """
        warnings.warn('''\
Parameter registeration via Link.__init__ and Link.add_param are deprecated.
Assign a Parameter object directly to an attribute within a \
"with Link.init_scope():" block instead.
''', DeprecationWarning)
        if name in self.__dict__:
            raise AttributeError(
                'cannot register a new parameter %s: attribute exists'
                % name)
        if initializer is None:
            initializer = initializers.NaN(dtype)
        param = variable.Parameter(initializer, shape)
        with self.init_scope():
            setattr(self, name, param)

    def add_persistent(self, name, value):
        """Registers a persistent value to the link.

        The registered value is saved and loaded on serialization and
        deserialization. The value is set to an attribute of the link.

        Args:
            name (str): Name of the persistent value. This name is also used
                for the attribute name.
            value: Value to be registered.

        """
        d = self.__dict__
        if name in d:
            raise AttributeError(
                'cannot register a new persistent value %s: attribute exists'
                % name)
        self._persistent.add(name)
        self._params.discard(name)
        d[name] = value

    def register_persistent(self, name):
        """Registers an attribute of a given name as a persistent value.

        This is a convenient method to register an existing attribute as a
        persistent value. If ``name`` has been already registered as a
        parameter, this method removes it from the list of parameter names
        and re-registers it as a persistent value.

        Args:
            name (str): Name of the attribute to be registered.

        """
        if not hasattr(self, name):
            raise AttributeError(
                'cannot register non-existent attribute %s as a persistent '
                'value' % name)
        self._persistent.add(name)
        self._params.discard(name)

    def copy(self):
        """Copies the link hierarchy to new one.

        The whole hierarchy rooted by this link is copied. The copy is
        basically shallow, except that the parameter variables are also
        shallowly copied. It means that the parameter variables of copied one
        are different from ones of original link, while they share the data and
        gradient arrays.

        The name of the link is reset on the copy, since the copied instance
        does not belong to the original parent chain (even if exists).

        Returns:
            Link: Copied link object.

        """
        ret = copy.copy(self)
        ret._params = set(self._params)
        ret._persistent = set(self._persistent)
        ret.name = None
        d = ret.__dict__
        for name in ret._params:
            d[name] = copy.copy(d[name])
            d[name].grad = None
        return ret

    def to_cpu(self):
        """Copies parameter variables and persistent values to CPU.

        This method does not handle non-registered attributes. If some of such
        attributes must be copied to CPU, the link implementation must
        override this method to do so.

        Returns: self

        """
        if self._cpu:
            return self
        d = self.__dict__
        for name in self._params:
            d[name].to_cpu()
        for name in self._persistent:
            value = d[name]
            if isinstance(value, cuda.ndarray):
                d[name] = value.get()
        self._cpu = True
        self._device_id = None
        return self

    def to_gpu(self, device=None):
        """Copies parameter variables and persistent values to GPU.

        This method does not handle non-registered attributes. If some of such
        attributes must be copied to GPU, the link implementation must
        override this method to do so.

        Args:
            device: Target device specifier. If omitted, the current device is
                used.

        Returns: self

        """
        cuda.check_cuda_available()
        if not self._cpu:
            return self
        d = self.__dict__
        with cuda._get_device(device):
            for name in self._params:
                d[name].to_gpu()
            for name in self._persistent:
                value = d[name]
                if isinstance(value, numpy.ndarray):
                    d[name] = cuda.to_gpu(value)
            self._device_id = cuda.cupy.cuda.get_device_id()
        self._cpu = False
        return self

    def params(self, include_uninit=True):
        """Returns a generator of all parameters under the link hierarchy.

        Args:
            include_uninit (bool): If ``True``, it also generates uninitialized
                parameters.

        Returns:
            A generator object that generates all parameters.

        """
        d = self.__dict__
        for name in self._params:
            if include_uninit or d[name].data is not None:
                yield d[name]

    def namedparams(self, include_uninit=True):
        """Returns a generator of all (path, param) pairs under the hierarchy.

        Args:
            include_uninit (bool): If ``True``, it also generates uninitialized
                parameters.

        Returns:
            A generator object that generates all (path, parameter) pairs. The
            paths are relative from this link.

        """
        d = self.__dict__
        for name in self._params:
            if include_uninit or d[name].data is not None:
                yield '/' + name, d[name]

    def links(self, skipself=False):
        """Returns a generator of all links under the hierarchy.

        Args:
            skipself (bool): If ``True``, then the generator skips this link
                and starts with the first child link.

        Returns:
            A generator object that generates all links.

        """
        if not skipself:
            yield self

    def namedlinks(self, skipself=False):
        """Returns a generator of all (path, link) pairs under the hierarchy.

        Args:
            skipself (bool): If ``True``, then the generator skips this link
                and starts with the first child link.

        Returns:
            A generator object that generates all (path, link) pairs.

        """
        if not skipself:
            yield '/', self

    def children(self):
        """Returns a generator of all child links.

        Returns:
            A generator object that generates all child links.

        """
        if 0:
            yield

    def copyparams(self, link):
        """Copies all parameters from given link.

        This method copies data arrays of all parameters in the hierarchy. The
        copy is even done across the host and devices. Note that this method
        does not copy the gradient arrays.

        Args:
            link (Link): Source link object.

        """
        src = link.__dict__
        dst = self.__dict__
        for name in self._params:
            dst[name].copydata(src[name])

    def cleargrads(self):
        """Clears all gradient arrays.

        This method should be called before the backward computation at every
        iteration of the optimization.

        """
        for param in self.params():
            param.cleargrad()

    def zerograds(self):
        """Initializes all gradient arrays by zero.

        This method can be used for the same purpose of cleargrads, but less
        efficient. This method is left for backward compatibility.

        .. deprecated:: v1.15
           Use :meth:`cleargrads` instead.

        """
        warnings.warn(
            'Link.zerograds is deprecated. Use Link.cleargrads instead.',
            DeprecationWarning)
        for param in self.params():
            param.zerograd()

    def addgrads(self, link):
        """Accumulates gradient values from given link.

        This method adds each gradient array of the given link to corresponding
        gradient array of this link. The accumulation is even done across
        host and different devices.

        Args:
            link (Link): Source link object.

        """
        src = link.__dict__
        dst = self.__dict__
        for name in self._params:
            dst[name].addgrad(src[name])

    def enable_update(self):
        """Enables update rules of all parameters under the link hierarchy.

        This method sets the :attr:`~chainer.UpdateRule.enabled` flag of the
        update rule of each parameter variable to ``True``.

        """
        for param in self.params():
            rule = param.update_rule
            if rule is not None:
                rule.enabled = True

    def disable_update(self):
        """Disables update rules of all parameters under the link hierarchy.

        This method sets the :attr:`~chainer.UpdateRule.enabled` flag of the
        update rule of each parameter variable to ``False``.

        """
        for param in self.params():
            rule = param.update_rule
            if rule is not None:
                rule.enabled = False

    @property
    def update_enabled(self):
        """``True`` if at least one parameter has an update rule enabled."""
        for param in self.params():
            rule = param.update_rule
            if rule is not None and rule.enabled:
                return True
        return False

    def serialize(self, serializer):
        """Serializes the link object.

        Args:
            serializer (~chainer.AbstractSerializer): Serializer object.

        """
        d = self.__dict__
        for name in self._params:
            param = d[name]
            data = serializer(name, param.data)
            if param.data is None and data is not None:
                # Initialize the parameter here
                param.initialize(data.shape)
                if isinstance(param.data, numpy.ndarray):
                    numpy.copyto(param.data, data)
                else:
                    param.data.set(numpy.asarray(data))
        for name in self._persistent:
            d[name] = serializer(name, d[name])

    def repeat(self, n_repeat, mode='init'):
        """Repeat myself multiple times to make a :class:`~chainer.Sequential`.

        This method returns a :class:`~chainer.Sequential` object which has
        a same :class:`~chainer.Link` multiple times repeatedly. The ``mode``
        argument means how to copy myself to repeat.

        .. admonition:: Example

            You can repeat a same link multiple times to create longer
            :class:`~chainer.Sequential` block like this:

                class ConvBNReLU(chainer.Chain):

                    def __init__(self):
                        super(ConvBNReLU, self).__init__()
                        with self.init_scope():
                            self.conv = L.Convolution2D(
                                None, 64, 3, 1, 1, nobias=True)
                            self.bn = L.BatchNormalization(64)

                    def __call__(self, x):
                        return F.relu(self.bn(self.conv(x)))

                net = ConvBNReLU().repeat(16, mode='init')

            The ``net`` object contains 16 blocks, each of which is
            ``ConvBNReLU``. And the ``mode`` was ``init``, so each block
            is re-initialized with different parameters. If you give
            ``copy`` to this argument, each block has same values for its
            paramters but its object ID is different from others. If it is
            ``share``, each block is same to others in terms of not only
            paramters but also the object IDs because they are shallow-copied,
            so that when the parameter of one block is changed, all the
            parameters in the others also change.

        Args:
            n_repeat (int): Number of times to repeat.
            mode (str): It should be either ``init``, ``copy``, or ``share``.
                ``init`` means paramters of each repeated element in the
                returned :class:`~chainer.Sequential` will be re-initialized,
                so that all elements have different initial parameters.
                ``copy`` means that the parameters will not be re-initialized
                but object itself will be deep-copied, so that all elements
                have same initial parameters but can be changed independently.
                ``share`` means all the elements which construct the resulting
                :class:`~chainer.Sequential` object are same object because
                they are shallow-copied, so that all parameters of elements
                share each other.

        """
        ret = chainer.Sequential()
        if n_repeat <= 0:
            return ret
        if mode not in ['init', 'copy', 'share']:
            raise ValueError(
                'The \'mode\' argument should be either \'init\','
                '\'copy\', or \'share\'. But {} was given.'.format(mode))
        link = self
        for _ in range(n_repeat):
            if mode in ['init', 'copy']:
                link = copy.deepcopy(link)
            if mode == 'init':
                for param in link.params(include_uninit=False):
                    param.initialize(param.shape)
            ret.append(link)
        return ret


class Chain(Link):

    """Composable link with object-like interface.

    Composability is one of the most important features of neural nets. Neural
    net models consist of many reusable fragments, and each model itself might
    be embedded into a larger learnable system. Chain enables us to write a
    neural net based on composition, without bothering about routine works like
    collecting parameters, serialization, copying the structure with parameters
    shared, etc.

    This class actually provides a way to compose one or more links into one
    structure. A chain can contain one or more *child links*. Child link is a
    link registered to the chain with its own name. The child link is stored to
    an attribute of the chain with the name. User can write a whole model or a
    fragment of neural nets as a child class of Chain.

    Each chain itself is also a link. Therefore, one can combine chains into
    higher-level chains. In this way, links and chains construct a *link
    hierarchy*. Link hierarchy forms a tree structure, where each node is
    identified by the path from the root. The path is represented by a string
    like a file path in UNIX, consisting of names of nodes on the path, joined
    by slashes ``/``.

    A child link can be added just by assigning it to an attribute of the
    chain within :meth:`~chainer.Chain.init_scope`.

    The registered child link is saved and loaded on serialization and
    deserialization, and involved in the optimization. The registered link
    is called a child. The child link is accessible via :meth:`children`
    generator, which returns a generator running through the children in
    registered order.

    On registration of a child link, its :attr:`~Link.name` attribute is also
    set (or overwritten if the link has already been registered to another
    chain).

    .. admonition:: Example

       This is a simple example of custom chain definition. Chainer itself also
       provides some chains defined under the :mod:`~chainer.links` module.
       They might serve as examples, too.

       Consider we want to define a multi-layer perceptron consisting of two
       hidden layers with rectifiers as activation functions. We can use the
       :class:`~chainer.links.Linear` link as a building block::

          import chainer
          import chainer.functions as F
          import chainer.links as L

          class MultiLayerPerceptron(chainer.Chain):

              def __init__(self, n_in, n_hidden, n_out):
                  super(MultilayerPerceptron, self).__init__()
                  with self.init_scope():
                      self.layer1 = L.Linear(n_in, n_hidden)
                      self.layer2 = L.Linear(n_hidden, n_hidden)
                      self.layer3 = L.Linear(n_hidden, n_out)

              def __call__(self, x):
                  # Forward propagation
                  h1 = F.relu(self.layer1(x))
                  h2 = F.relu(self.layer2(h1))
                  return self.layer3(h2)

       Child links are registered via the assignment within a
       ``with self.init_scope():`` block. The forward propagation is often
       implemented as the ``__call__`` operator as the above example, though
       it is not mandatory.

    Args:
        links: Child links. The keywords are used as their names. The names are
            also set to the links.

            .. deprecated:: v2.0.0

               Assign child links directly to attributes instead.

    """

    def __init__(self, **links):
        super(Chain, self).__init__()
        self._children = set()

        for name, link in six.iteritems(links):
            self.add_link(name, link)

    def __getitem__(self, name):
        """Equivalent to getattr."""
        return getattr(self, name)

    def __setattr__(self, name, value):
        if self.within_init_scope and isinstance(value, Link):
            if hasattr(self, name):
                raise AttributeError(
                    'cannot register a new link %s: attribute exists' % name)
            value.name = name
            self._children.add(name)
        super(Chain, self).__setattr__(name, value)

    def __delattr__(self, name):
        self._children.discard(name)
        super(Chain, self).__delattr__(name)

    def add_link(self, name, link):
        """Registers a child link to this chain.

        .. deprecated:: v2.0.0

           Assign the child link directly to an attribute within
           :meth:`~chainer.Chain.init_scope` instead.
           For example, the following code

           .. code-block:: python

              chain.add_link('l1', L.Linear(3, 5))

           can be replaced by the following line.

           .. code-block:: python

              with chain.init_scope():
                  chain.l1 = L.Linear(3, 5)

           The latter is easier for IDEs to keep track of the attribute's
           type.

        Args:
            name (str): Name of the child link. This name is also used as the
                attribute name.
            link (Link): The link object to be registered.

        """
        warnings.warn('''\
Child link registeration via Chain.__init__ and Chain.add_link are deprecated.
Assign a Link object directly to an attribute within a \
"with link.init_scope():" block instead.
        ''', DeprecationWarning)
        if name in self.__dict__:
            raise AttributeError(
                'cannot register a new link %s: attribute exists' % name)
        if not isinstance(link, Link):
            raise TypeError('cannot register a non-link object as a child')
        with self.init_scope():
            setattr(self, name, link)

    def copy(self):
        ret = super(Chain, self).copy()
        ret._children = set(ret._children)
        d = ret.__dict__
        for name in ret._children:
            # copy child links recursively
            copied = d[name].copy()
            copied.name = name
            d[name] = copied
        return ret

    def to_cpu(self):
        super(Chain, self).to_cpu()
        d = self.__dict__
        for name in self._children:
            d[name].to_cpu()
        return self

    def to_gpu(self, device=None):
        with cuda._get_device(device):
            super(Chain, self).to_gpu()
            d = self.__dict__
            for name in self._children:
                d[name].to_gpu()
        return self

    def params(self, include_uninit=True):
        for param in super(Chain, self).params(include_uninit):
            yield param
        d = self.__dict__
        for name in self._children:
            for param in d[name].params(include_uninit):
                yield param

    def namedparams(self, include_uninit=True):
        for ret in super(Chain, self).namedparams(include_uninit):
            yield ret
        d = self.__dict__
        for name in self._children:
            prefix = '/' + name
            for path, param in d[name].namedparams(include_uninit):
                yield prefix + path, param

    def links(self, skipself=False):
        if not skipself:
            yield self
        d = self.__dict__
        for name in self._children:
            for link in d[name].links():
                yield link

    def namedlinks(self, skipself=False):
        if not skipself:
            yield '/', self
        d = self.__dict__
        for name in self._children:
            child = d[name]
            prefix = '/' + name
            yield prefix, child
            for path, link in d[name].namedlinks(True):
                yield prefix + path, link

    def children(self):
        d = self.__dict__
        for name in self._children:
            yield d[name]

    def copyparams(self, link):
        super(Chain, self).copyparams(link)
        src = link.__dict__
        dst = self.__dict__
        for name in self._children:
            dst[name].copyparams(src[name])

    def addgrads(self, link):
        super(Chain, self).addgrads(link)
        src = link.__dict__
        dst = self.__dict__
        for name in self._children:
            dst[name].addgrads(src[name])

    def serialize(self, serializer):
        super(Chain, self).serialize(serializer)
        d = self.__dict__
        for name in self._children:
            d[name].serialize(serializer[name])


class ChainList(Link):

    """Composable link with list-like interface.

    This is another example of compositional link. Unlike :class:`Chain`, this
    class can be used like a list of child links. Each child link is indexed by
    a non-negative integer, and it maintains the current number of registered
    child links. The :meth:`add_link` method inserts a new link at the end of
    the list. It is useful to write a chain with arbitrary number of child
    links, e.g. an arbitrarily deep multi-layer perceptron.

    Note that this class does not implement all methods of :class:`list`.

    Args:
        links: Initial child links.

    """

    def __init__(self, *links):
        super(ChainList, self).__init__()
        self._children = []

        for link in links:
            self.add_link(link)

    def __setattr__(self, name, value):
        if self.within_init_scope and isinstance(value, Link):
            raise TypeError(
                'cannot register a new link'
                ' within a "with chainlist.init_scope():" block.')
        super(ChainList, self).__setattr__(name, value)

    def __getitem__(self, index):
        """Returns the child at given index.

        Args:
            index (int): Index of the child in the list.

        Returns:
            Link: The ``index``-th child link.

        """
        return self._children[index]

    def __iter__(self):
        return iter(self._children)

    def __len__(self):
        """Returns the number of children."""
        return len(self._children)

    def append(self, link):
        """Registers a child link and adds it to the tail of the list.

        This is equivalent to :meth:`add_link`. This method has been added to
        emulate the ``list`` interface.

        Args:
            link (Link): The link object to be regsitered.

        """
        self.add_link(link)

    def add_link(self, link):
        """Registers a child link and adds it to the tail of the list.

        Args:
            link (Link): The link object to be registered.

        """
        link.name = str(len(self._children))
        self._children.append(link)

    def copy(self):
        ret = super(ChainList, self).copy()
        ret._children = list(ret._children)  # copy
        children = ret._children
        for i, child in enumerate(children):
            child = child.copy()
            child.name = str(i)
            children[i] = child
        return ret

    def to_cpu(self):
        super(ChainList, self).to_cpu()
        for link in self._children:
            link.to_cpu()
        return self

    def to_gpu(self, device=None):
        with cuda._get_device(device):
            super(ChainList, self).to_gpu()
            for link in self._children:
                link.to_gpu()
        return self

    def params(self, include_uninit=True):
        for param in super(ChainList, self).params(include_uninit):
            yield param
        for link in self._children:
            for param in link.params(include_uninit):
                yield param

    def namedparams(self, include_uninit=True):
        for ret in super(ChainList, self).namedparams(include_uninit):
            yield ret
        for idx, link in enumerate(self._children):
            prefix = '/%d' % idx
            for path, param in link.namedparams(include_uninit):
                yield prefix + path, param

    def links(self, skipself=False):
        if not skipself:
            yield self
        for child in self._children:
            for link in child.links():
                yield link

    def namedlinks(self, skipself=False):
        if not skipself:
            yield '/', self
        for idx, child in enumerate(self._children):
            prefix = '/%d' % idx
            yield prefix, child
            for path, link in child.namedlinks(True):
                yield prefix + path, link

    def children(self):
        for child in self._children:
            yield child

    def copyparams(self, link):
        super(ChainList, self).copyparams(link)
        for idx, child in enumerate(self._children):
            child.copyparams(link[idx])

    def addgrads(self, link):
        super(ChainList, self).addgrads(link)
        for idx, child in enumerate(self._children):
            child.addgrads(link[idx])

    def serialize(self, serializer):
        super(ChainList, self).serialize(serializer)
        for idx, child in enumerate(self._children):
            child.serialize(serializer['%d' % idx])<|MERGE_RESOLUTION|>--- conflicted
+++ resolved
@@ -6,12 +6,8 @@
 import numpy
 import six
 
-<<<<<<< HEAD
 import chainer
-from chainer import cuda
-=======
 from chainer.backends import cuda
->>>>>>> 1bc30968
 from chainer import initializers
 from chainer import variable
 
