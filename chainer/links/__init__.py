--- conflicted
+++ resolved
@@ -21,11 +21,8 @@
 from chainer.links.connection import mlp_convolution_2d  # NOQA
 from chainer.links.connection import n_step_gru  # NOQA
 from chainer.links.connection import n_step_lstm  # NOQA
-<<<<<<< HEAD
-=======
 from chainer.links.connection import n_step_rnn  # NOQA
 from chainer.links.connection import parameter  # NOQA
->>>>>>> 7ce9222d
 from chainer.links.connection import peephole  # NOQA
 from chainer.links.connection import scale  # NOQA
 from chainer.links.connection import zoneoutlstm  # NOQA
@@ -65,14 +62,11 @@
 from chainer.links.connection.n_step_gru import NStepGRU  # NOQA
 from chainer.links.connection.n_step_lstm import NStepBiLSTM  # NOQA
 from chainer.links.connection.n_step_lstm import NStepLSTM  # NOQA
-<<<<<<< HEAD
-=======
 from chainer.links.connection.n_step_rnn import NStepBiRNNReLU  # NOQA
 from chainer.links.connection.n_step_rnn import NStepBiRNNTanh  # NOQA
 from chainer.links.connection.n_step_rnn import NStepRNNReLU  # NOQA
 from chainer.links.connection.n_step_rnn import NStepRNNTanh  # NOQA
 from chainer.links.connection.parameter import Parameter  # NOQA
->>>>>>> 7ce9222d
 from chainer.links.connection.peephole import StatefulPeepholeLSTM  # NOQA
 from chainer.links.connection.scale import Scale  # NOQA
 from chainer.links.connection.zoneoutlstm import StatefulZoneoutLSTM  # NOQA
