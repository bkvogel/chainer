Using GPU(s) in Chainer
-----------------------

.. currentmodule:: chainer

In this section, you will learn about the following things:

* Relationship between Chainer and CuPy
* Basics of CuPy
* Single-GPU usage of Chainer
* Multi-GPU usage of model-parallel computing
* Multi-GPU usage of data-parallel computing

After reading this section, you will be able to:

* Use Chainer on a CUDA-enabled GPU
* Write model-parallel computing in Chainer
* Write data-parallel computing in Chainer


Relationship between Chainer and CuPy
~~~~~~~~~~~~~~~~~~~~~~~~~~~~~~~~~~~~~

.. note::

   From v2.0.0, CuPy is turned into a separate package and repository.
   Even if you have CUDA installed in your environment, you have to install CuPy separately to use GPUs.
   See :ref:`install_cuda` for the way to set up CUDA support.

Chainer uses `CuPy <http://docs.cupy.chainer.org/>`_ as its backend for GPU computation.
In particular, the :class:`cupy.ndarray` class is the GPU array implementation for Chainer.
CuPy supports a subset of features of NumPy with a compatible interface.
It enables us to write a common code for CPU and GPU.
It also supports PyCUDA-like user-defined kernel generation, which enables us to write fast implementations dedicated to GPU.

.. note::

   The :mod:`chainer.cuda` module imports many important symbols from CuPy.
   For example, the cupy namespace is referred as ``cuda.cupy`` in the Chainer code.
   Note that the :mod:`chainer.cuda` module can be imported even if CUDA is not installed.

Chainer uses a memory pool for GPU memory allocation.
As shown in the previous sections, Chainer constructs and destructs many arrays during learning and evaluating iterations.
It is not well suited for CUDA architecture, since memory allocation and release in CUDA (i.e. ``cudaMalloc`` and ``cudaFree`` functions) synchronize CPU and GPU computations, which hurts performance.
In order to avoid memory allocation and deallocation during the computation, Chainer uses CuPy's memory pool as the standard memory allocator.
Chainer changes the default allocator of CuPy to the memory pool, so user can use functions of CuPy directly without dealing with the memory allocator.


Basics of :class:`cupy.ndarray`
~~~~~~~~~~~~~~~~~~~~~~~~~~~~~~~

See `the document of CuPy <http://docs.cupy.chainer.org/en/latest/>`_ for the basic usage of :class:`cupy.ndarray`

CuPy is a GPU array backend that implements a subset of NumPy interface.
The :class:`cupy.ndarray` class is in its core, which is a compatible GPU alternative of :class:`numpy.ndarray`.
CuPy implements many functions on :class:`cupy.ndarray` objects.
:ref:`See the reference for the supported subset of NumPy API <cupy_reference>`.
Understanding NumPy might help utilizing most features of CuPy.
`See the NumPy documentation for learning it <http://docs.scipy.org/doc/numpy/index.html>`_.

The main difference of :class:`cupy.ndarray` from :class:`numpy.ndarray` is that the content is allocated on the device memory.
The allocation takes place on the current device by default.
The current device can be changed by :class:`cupy.cuda.Device` object as follows:

.. testcode::

   with cupy.cuda.Device(1):
       x_on_gpu1 = cupy.array([1, 2, 3, 4, 5])

Most operations of CuPy is done on the current device.
Be careful that it causes an error to process an array on a non-current device.

Chainer provides some convenient functions to automatically switch and choose the device.
For example, the :func:`chainer.cuda.to_gpu` function copies a :class:`numpy.ndarray` object to a specified device:

.. testcode::

   x_cpu = np.ones((5, 4, 3), dtype=np.float32)
   x_gpu = cuda.to_gpu(x_cpu, device=1)

It is equivalent to the following code using CuPy:

.. testcode::

   x_cpu = np.ones((5, 4, 3), dtype=np.float32)
   with cupy.cuda.Device(1):
       x_gpu = cupy.array(x_cpu)

Moving a device array to the host can be done by :func:`chainer.cuda.to_cpu` as follows:

.. testcode::

   x_cpu = cuda.to_cpu(x_gpu)

It is equivalent to the following code using CuPy:

.. testcode::

   with x_gpu.device:
       x_cpu = x_gpu.get()

.. note::

   The *with* statements in these codes are required to select the appropriate CUDA device.
   If user uses only one device, these device switching is not needed.
   :func:`chainer.cuda.to_cpu` and :func:`chainer.cuda.to_gpu` functions automatically switch the current device correctly.

Chainer also provides a convenient function :func:`chainer.cuda.get_device_from_id` and :func:`chainer.cuda.get_device_from_array` to select a device.
The former function accepts an integer or ``None``.
When ``None`` is given, it returns *a dummy device object*.
Otherwise, it returns a corresponding device object.
The latter function accepts CuPy array or NumPy array.
When a NumPy array is given, it returns *a dummy device object*.
Otherwise, it returns a corresponding device object to the give CuPy array.
The dummy device object also supports *with* statements like the above example but does nothing.
Here are some other examples:

.. testcode::

   cuda.get_device_from_id(1).use()
   x_gpu1 = cupy.empty((4, 3), dtype='f')  # 'f' indicates float32

   with cuda.get_device_from_id(1):
<<<<<<< HEAD
       x_gpu1 = cuda.empty((4, 3), dtype='f')
=======
       x_gpu1 = cupy.empty((4, 3), dtype='f')
>>>>>>> e2842c94

   with cuda.get_device_from_array(x_gpu1):
       y_gpu1 = x_gpu + 1

Since it accepts NumPy arrays, we can write a function that accepts both NumPy and CuPy arrays with correct device switching:

.. testcode::

   def add1(x):
       with cuda.get_device_from_array(x):
           return x + 1

The compatibility of CuPy with NumPy enables us to write CPU/GPU generic code.
It can be made easy by the :func:`chainer.cuda.get_array_module` function.
This function returns the :mod:`numpy` or :mod:`cupy` module based on arguments.
A CPU/GPU generic function is defined using it like follows:

.. testcode::

   # Stable implementation of log(1 + exp(x))
   def softplus(x):
       xp = cuda.get_array_module(x)
       return xp.maximum(0, x) + xp.log1p(xp.exp(-abs(x)))


Run Neural Networks on a Single GPU
~~~~~~~~~~~~~~~~~~~~~~~~~~~~~~~~~~~

Single-GPU usage is very simple.
What you have to do is transferring :class:`Link` and input arrays to the GPU beforehand.
In this subsection, the code is based on :ref:`our first MNIST example in this tutorial <mnist_mlp_example>`.

A :class:`Link` object can be transferred to the specified GPU using the :meth:`~Link.to_gpu` method.

.. testcode::
   :hide:

   class MLP(Chain):
       def __init__(self, n_units, n_out):
           super(MLP, self).__init__(
               l1=L.Linear(None, n_units),
               l2=L.Linear(None, n_units),
               l3=L.Linear(None, n_out),
           )

       def __call__(self, x):
           h1 = F.relu(self.l1(x))
           h2 = F.relu(self.l2(h1))
           y = self.l3(h2)
           return y

   model = L.Classifier(MLP(1000, 10)).to_gpu()  # to_gpu returns itself
   optimizer = optimizers.SGD()
   optimizer.setup(model)

This time, we make the number of input, hidden, and output units configurable.
The :meth:`~Link.to_gpu` method also accepts a device ID like ``model.to_gpu(0)``.
In this case, the link object is transferred to the appropriate GPU device.
The current device is used by default.

If we use :class:`chainer.training.Trainer`, what we have to do is just let the updater know the device ID to send each mini-batch.

.. testcode::
   :hide:

   data = np.random.rand(70000, 784).astype(np.float32)
   target = np.random.randint(10, size=70000).astype(np.int32)
   train = datasets.TupleDataset(data[:60000], target[:60000])
   test = datasets.TupleDataset(data[60000:], target[60000:])
   train_iter = iterators.SerialIterator(train, batch_size=100)
   test_iter = iterators.SerialIterator(test, batch_size=100, repeat=False, shuffle=False)

.. testcode::

   updater = training.StandardUpdater(train_iter, optimizer, device=0)
   trainer = training.Trainer(updater, (20, 'epoch'), out='result')

We also have to specify the device ID for an evaluator extension as well.

.. testcode::

   trainer.extend(extensions.Evaluator(test_iter, model, device=0))

When we write down the training loop by hand, we have to transfer each mini-batch to the GPU manually:

.. testcode::
   :hide:

   x_train = np.random.rand(600, 784).astype(np.float32)
   y_train = np.random.randint(10, size=600).astype(np.int32)

.. testcode::

   model.to_gpu()
   batchsize = 100
   datasize = len(x_train)
   for epoch in range(20):
       print('epoch %d' % epoch)
       indexes = np.random.permutation(datasize)
       for i in range(0, datasize, batchsize):
           x = Variable(cuda.to_gpu(x_train[indexes[i : i + batchsize]]))
           t = Variable(cuda.to_gpu(y_train[indexes[i : i + batchsize]]))
           optimizer.update(model, x, t)

.. testoutput::
   :hide:

   epoch 0
   ...


Model-parallel Computation on Multiple GPUs
~~~~~~~~~~~~~~~~~~~~~~~~~~~~~~~~~~~~~~~~~~~

Parallelization of machine learning is roughly classified into two types called "model-parallel" and "data-parallel".
Model-parallel means parallelizations of the computations inside the model.
In contrast, data-parallel means parallelizations using data sharding.
In this subsection, we show how to use the model-parallel approach on multiple GPUs in Chainer.

:ref:`Recall the MNIST example <mnist_mlp_example>`.
Now suppose that we want to modify this example by expanding the network to 6 layers with 2000 units each using two GPUs.
In order to make multi-GPU computation efficient, we only make the two GPUs communicate at the third and sixth layer.
The overall architecture looks like the following diagram::

  (GPU0) input --+--> l1 --> l2 --> l3 --+--> l4 --> l5 --> l6 --+--> output
                 |                       |                       |
  (GPU1)         +--> l1 --> l2 --> l3 --+--> l4 --> l5 --> l6 --+

We can use the above MLP chain as following diagram::

  (GPU0) input --+--> mlp1 --+--> mlp2 --+--> output
                 |           |           |
  (GPU1)         +--> mlp1 --+--> mlp2 --+

Let's write a link for the whole network.

.. testcode::

   class ParallelMLP(Chain):
       def __init__(self):
           super(ParallelMLP, self).__init__(
               # the input size, 784, is inferred
               mlp1_gpu0=MLP(1000, 2000).to_gpu(0),
               mlp1_gpu1=MLP(1000, 2000).to_gpu(1),

               # the input size, 2000, is inferred
               mlp2_gpu0=MLP(1000, 10).to_gpu(0),
               mlp2_gpu1=MLP(1000, 10).to_gpu(1),
           )

       def __call__(self, x):
           # assume x is on GPU 0
           z0 = self.mlp1_gpu0(x)
           z1 = self.mlp1_gpu1(F.copy(x, 1))

           # sync
           h0 = F.relu(z0 + F.copy(z1, 0))
           h1 = F.relu(z1 + F.copy(z0, 1))

           y0 = self.mlp2_gpu0(h0)
           y1 = self.mlp2_gpu1(h1)

           # sync
           y = y0 + F.copy(y1, 0)
           return y  # output is on GPU0

Recall that the :meth:`Link.to_gpu` method returns the link itself.
The :func:`~chainer.functions.copy` function copies an input variable to specified GPU device and returns a new variable on the device.
The copy supports backprop, which just reversely transfers an output gradient to the input device.

.. note::

   Above code is not parallelized on CPU, but is parallelized on GPU.
   This is because all the functions in the above code run asynchronously to the host CPU.

An almost identical example code can be found at `examples/mnist/train_mnist_model_parallel.py <https://github.com/pfnet/chainer/blob/master/examples/mnist/train_mnist_model_parallel.py>`_.


Data-parallel Computation on Multiple GPUs with Trainer
~~~~~~~~~~~~~~~~~~~~~~~~~~~~~~~~~~~~~~~~~~~~~~~~~~~~~~~

Data-parallel computation is another strategy to parallelize online processing.
In the context of neural networks, it means that a different device does computation on a different subset of the input data.
In this subsection, we review the way to achieve data-parallel learning on two GPUs.

Suppose again our task is :ref:`the MNIST example <mnist_mlp_example>`.
This time we want to directly parallelize the three-layer network.
The most simple form of data-parallelization is parallelizing the gradient computation for a distinct set of data.
First, define a model and optimizer instances:

.. doctest::

   model = L.Classifier(MLP(1000, 10))  # the input size, 784, is inferred
   optimizer = optimizers.SGD()
   optimizer.setup(model)

Recall that the ``MLP`` link implements the multi-layer perceptron, and the :class:`~chainer.links.Classifier` link wraps it to provide a classifier interface.
We used :class:`~training.StandardUpdater` in the previous example.
In order to enable data-parallel computation with multiple GPUs, we only have to replace it with :class:`~training.ParallelUpdater`.

.. doctest::

   updater = training.ParallelUpdater(train_iter, optimizer,
                                      devices={'main': 0, 'second': 1})

The ``devices`` option specifies which devices to use in data-parallel learning.
The device with name ``'main'`` is used as the main device.
The original model is sent to this device, so the optimization runs on the main device.
In the above example, the model is also cloned and sent to GPU 1.
Half of each mini-batch is fed to this cloned model.
After every backward computation, the gradient is accumulated into the main device, the parameter update runs on it, and then the updated parameters are sent to GPU 1 again.

See also the example code in `examples/mnist/train_mnist_data_parallel.py <https://github.com/pfnet/chainer/blob/master/examples/mnist/train_mnist_data_parallel.py>`_.


Data-parallel Computation on Multiple GPUs without Trainer
~~~~~~~~~~~~~~~~~~~~~~~~~~~~~~~~~~~~~~~~~~~~~~~~~~~~~~~~~~

We here introduce a way to write data-parallel computation without the help of :class:`~training.Trainer`.
Most users can skip this section.
If you are interested in how to write a data-parallel computation by yourself, this section should be informative.
It is also helpful to, e.g., customize the :class:`~training.ParallelUpdater` class.

We again start from the MNIST example.
At this time, we use a suffix like ``_0`` and ``_1`` to distinguish objects on each device.
First, we define a model.

.. testcode::

   model_0 = L.Classifier(MLP(1000, 10))  # the input size, 784, is inferred

We want to make two copies of this instance on different GPUs.
The :meth:`Link.to_gpu` method runs in place, so we cannot use it to make a copy.
In order to make a copy, we can use :meth:`Link.copy` method.

.. testcode::

   import copy
   model_1 = copy.deepcopy(model_0)
   model_0.to_gpu(0)
   model_1.to_gpu(1)

The :meth:`Link.copy` method copies the link into another instance.
*It just copies the link hierarchy*, and does not copy the arrays it holds.

Then, set up an optimizer:

.. testcode::

   optimizer = optimizers.SGD()
   optimizer.setup(model_0)

Here we use the first copy of the model as *the master model*.
Before its update, gradients of ``model_1`` must be aggregated to those of ``model_0``.

Then, we can write a data-parallel learning loop as follows:

.. testcode::

   batchsize = 100
   datasize = len(x_train)
   for epoch in range(20):
       print('epoch %d' % epoch)
       indexes = np.random.permutation(datasize)
       for i in range(0, datasize, batchsize):
           x_batch = x_train[indexes[i : i + batchsize]]
           y_batch = y_train[indexes[i : i + batchsize]]

           x0 = Variable(cuda.to_gpu(x_batch[:batchsize//2], 0))
           t0 = Variable(cuda.to_gpu(y_batch[:batchsize//2], 0))
           x1 = Variable(cuda.to_gpu(x_batch[batchsize//2:], 1))
           t1 = Variable(cuda.to_gpu(y_batch[batchsize//2:], 1))

           loss_0 = model_0(x0, t0)
           loss_1 = model_1(x1, t1)

           model_0.cleargrads()
           model_1.cleargrads()

           loss_0.backward()
           loss_1.backward()

           model_0.addgrads(model_1)
           optimizer.update()

           model_1.copyparams(model_0)

.. testoutput::
   :hide:

   epoch 0
   ...

Do not forget to clear the gradients of both model copies!
One half of the mini-batch is forwarded to GPU 0, the other half to GPU 1.
Then the gradients are accumulated by the :meth:`Link.addgrads` method.
This method adds the gradients of a given link to those of the self.
After the gradients are prepared, we can update the optimizer in usual way.
Note that the update only modifies the parameters of ``model_0``.
So we must manually copy them to ``model_1`` using :meth:`Link.copyparams` method.

.. note::

   If the batch size used in one model remain the same, the scale of the gradient
   is roughly proportional to the number of models, when we aggregate
   gradients from all models by :func:`chainer.Link.addgrads`. So you need to adjust the batch size
   and/or learning rate of the optimizer accordingly.

--------

Now you can use Chainer with GPUs.
All examples in the ``examples`` directory support GPU computation, so please refer to them if you want to know more practices on using GPUs.
In the next section, we will show how to define a differentiable (i.e. *backpropable*) function on Variable objects.
We will also show there how to write a simple (elementwise) CUDA kernel using Chainer's CUDA utilities.<|MERGE_RESOLUTION|>--- conflicted
+++ resolved
@@ -121,11 +121,7 @@
    x_gpu1 = cupy.empty((4, 3), dtype='f')  # 'f' indicates float32
 
    with cuda.get_device_from_id(1):
-<<<<<<< HEAD
-       x_gpu1 = cuda.empty((4, 3), dtype='f')
-=======
        x_gpu1 = cupy.empty((4, 3), dtype='f')
->>>>>>> e2842c94
 
    with cuda.get_device_from_array(x_gpu1):
        y_gpu1 = x_gpu + 1
